[workspace]
members = [
    "archive",
<<<<<<< HEAD
    "polkadot-archive",
=======
    "kusama-archive",
    "node-template-archive",
>>>>>>> d76fd100
]<|MERGE_RESOLUTION|>--- conflicted
+++ resolved
@@ -1,10 +1,6 @@
 [workspace]
 members = [
     "archive",
-<<<<<<< HEAD
     "polkadot-archive",
-=======
-    "kusama-archive",
     "node-template-archive",
->>>>>>> d76fd100
 ]